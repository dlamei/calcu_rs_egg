use egg::{rewrite as rw, *};
<<<<<<< HEAD
use fxhash::FxHashSet as HashSet;
=======
use std::{cmp::Ordering, collections::HashSet};
>>>>>>> 7ae1d478

define_language! {
    enum Lambda {
        Bool(bool),
        Num(i32),

        "var" = Var(Id),

        "+" = Add([Id; 2]),
        "=" = Eq([Id; 2]),

        "app" = App([Id; 2]),
        "lam" = Lambda([Id; 2]),
        "let" = Let([Id; 3]),
        "fix" = Fix([Id; 2]),

        "if" = If([Id; 3]),

        Symbol(egg::Symbol),
    }
}

impl Lambda {
    fn num(&self) -> Option<i32> {
        match self {
            Lambda::Num(n) => Some(*n),
            _ => None,
        }
    }
}

type EGraph = egg::EGraph<Lambda, LambdaAnalysis>;

#[derive(Default)]
struct LambdaAnalysis;

#[derive(Debug)]
struct Data {
    free: HashSet<Id>,
    constant: Option<Lambda>,
}

fn eval(egraph: &EGraph, enode: &Lambda) -> Option<Lambda> {
    let x = |i: &Id| egraph[*i].data.constant.clone();
    match enode {
        Lambda::Num(_) | Lambda::Bool(_) => Some(enode.clone()),
        Lambda::Add([a, b]) => Some(Lambda::Num(x(a)?.num()? + x(b)?.num()?)),
        Lambda::Eq([a, b]) => Some(Lambda::Bool(x(a)? == x(b)?)),
        _ => None,
    }
}

impl Analysis<Lambda> for LambdaAnalysis {
    type Data = Data;
    fn merge(&self, to: &mut Data, from: Data) -> Option<Ordering> {
        let before_len = to.free.len();
        // to.free.extend(from.free);
        to.free.retain(|i| from.free.contains(i));
        let did_change = before_len != to.free.len();
        if to.constant.is_none() && from.constant.is_some() {
            to.constant = from.constant;
            None
        } else if did_change {
            None
        } else {
            Some(Ordering::Greater)
        }
    }

    fn make(egraph: &EGraph, enode: &Lambda) -> Data {
        let f = |i: &Id| egraph[*i].data.free.iter().cloned();
        let mut free = HashSet::default();
        match enode {
            Lambda::Var(v) => {
                free.insert(*v);
            }
            Lambda::Let([v, a, b]) => {
                free.extend(f(b));
                free.remove(v);
                free.extend(f(a));
            }
            Lambda::Lambda([v, a]) | Lambda::Fix([v, a]) => {
                free.extend(f(a));
                free.remove(v);
            }
            _ => enode.for_each(|c| free.extend(&egraph[c].data.free)),
        }
        let constant = eval(egraph, enode);
        Data { constant, free }
    }

    fn modify(egraph: &mut EGraph, id: Id) {
        if let Some(c) = egraph[id].data.constant.clone() {
            let const_id = egraph.add(c);
            egraph.union(id, const_id);
        }
    }
}

fn var(s: &str) -> Var {
    s.parse().unwrap()
}

fn is_not_same_var(v1: Var, v2: Var) -> impl Fn(&mut EGraph, Id, &Subst) -> bool {
    move |egraph, _, subst| egraph.find(subst[v1]) != egraph.find(subst[v2])
}

fn is_const(v: Var) -> impl Fn(&mut EGraph, Id, &Subst) -> bool {
    move |egraph, _, subst| egraph[subst[v]].data.constant.is_some()
}

fn rules() -> Vec<Rewrite<Lambda, LambdaAnalysis>> {
    vec![
        // open term rules
        rw!("if-true";  "(if  true ?then ?else)" => "?then"),
        rw!("if-false"; "(if false ?then ?else)" => "?else"),
        rw!("if-elim"; "(if (= (var ?x) ?e) ?then ?else)" => "?else"
            if ConditionEqual::parse("(let ?x ?e ?then)", "(let ?x ?e ?else)")),
        rw!("add-comm";  "(+ ?a ?b)"        => "(+ ?b ?a)"),
        rw!("add-assoc"; "(+ (+ ?a ?b) ?c)" => "(+ ?a (+ ?b ?c))"),
        rw!("eq-comm";   "(= ?a ?b)"        => "(= ?b ?a)"),
        // subst rules
        rw!("fix";      "(fix ?v ?e)"             => "(let ?v (fix ?v ?e) ?e)"),
        rw!("beta";     "(app (lam ?v ?body) ?e)" => "(let ?v ?e ?body)"),
        rw!("let-app";  "(let ?v ?e (app ?a ?b))" => "(app (let ?v ?e ?a) (let ?v ?e ?b))"),
        rw!("let-add";  "(let ?v ?e (+   ?a ?b))" => "(+   (let ?v ?e ?a) (let ?v ?e ?b))"),
        rw!("let-eq";   "(let ?v ?e (=   ?a ?b))" => "(=   (let ?v ?e ?a) (let ?v ?e ?b))"),
        rw!("let-const";
            "(let ?v ?e ?c)" => "?c" if is_const(var("?c"))),
        rw!("let-if";
            "(let ?v ?e (if ?cond ?then ?else))" =>
            "(if (let ?v ?e ?cond) (let ?v ?e ?then) (let ?v ?e ?else))"
        ),
        rw!("let-var-same"; "(let ?v1 ?e (var ?v1))" => "?e"),
        rw!("let-var-diff"; "(let ?v1 ?e (var ?v2))" => "(var ?v2)"
            if is_not_same_var(var("?v1"), var("?v2"))),
        rw!("let-lam-same"; "(let ?v1 ?e (lam ?v1 ?body))" => "(lam ?v1 ?body)"),
        rw!("let-lam-diff";
            "(let ?v1 ?e (lam ?v2 ?body))" =>
            { CaptureAvoid {
                fresh: var("?fresh"), v2: var("?v2"), e: var("?e"),
                if_not_free: "(lam ?v2 (let ?v1 ?e ?body))".parse().unwrap(),
                if_free: "(lam ?fresh (let ?v1 ?e (let ?v2 (var ?fresh) ?body)))".parse().unwrap(),
            }}
            if is_not_same_var(var("?v1"), var("?v2"))),
    ]
}

struct CaptureAvoid {
    fresh: Var,
    v2: Var,
    e: Var,
    if_not_free: Pattern<Lambda>,
    if_free: Pattern<Lambda>,
}

impl Applier<Lambda, LambdaAnalysis> for CaptureAvoid {
    fn apply_one(&self, egraph: &mut EGraph, eclass: Id, subst: &Subst) -> Vec<Id> {
        let e = subst[self.e];
        let v2 = subst[self.v2];
        let v2_free_in_e = egraph[e].data.free.contains(&v2);
        if v2_free_in_e {
            let mut subst = subst.clone();
            let sym = Lambda::Symbol(format!("_{}", eclass).into());
            subst.insert(self.fresh, egraph.add(sym));
            self.if_free.apply_one(egraph, eclass, &subst)
        } else {
            self.if_not_free.apply_one(egraph, eclass, &subst)
        }
    }
}

egg::test_fn! {
    lambda_under, rules(),
    "(lam x (+ 4
               (app (lam y (var y))
                    4)))"
    =>
    // "(lam x (+ 4 (let y 4 (var y))))",
    // "(lam x (+ 4 4))",
    "(lam x 8))",
}

egg::test_fn! {
    lambda_if_elim, rules(),
    "(if (= (var a) (var b))
         (+ (var a) (var a))
         (+ (var a) (var b)))"
    =>
    "(+ (var a) (var b))"
}

egg::test_fn! {
    lambda_let_simple, rules(),
    "(let x 0
     (let y 1
     (+ (var x) (var y))))"
    =>
    // "(let ?a 0
    //  (+ (var ?a) 1))",
    // "(+ 0 1)",
    "1",
}

egg::test_fn! {
    #[should_panic(expected = "Could not prove goal 0")]
    lambda_capture, rules(),
    "(let x 1 (lam x (var x)))" => "(lam x 1)"
}

egg::test_fn! {
    #[should_panic(expected = "Could not prove goal 0")]
    lambda_capture_free, rules(),
    "(let y (+ (var x) (var x)) (lam x (var y)))" => "(lam x (+ (var x) (var x)))"
}

egg::test_fn! {
    #[should_panic(expected = "Could not prove goal 0")]
    lambda_closure_not_seven, rules(),
    "(let five 5
     (let add-five (lam x (+ (var x) (var five)))
     (let five 6
     (app (var add-five) 1))))"
    =>
    "7"
}

egg::test_fn! {
    lambda_compose, rules(),
    "(let compose (lam f (lam g (lam x (app (var f)
                                       (app (var g) (var x))))))
     (let add1 (lam y (+ (var y) 1))
     (app (app (var compose) (var add1)) (var add1))))"
    =>
    "(lam ?x (+ 1
                (app (lam ?y (+ 1 (var ?y)))
                     (var ?x))))",
    "(lam ?x (+ (var ?x) 2))"
}

egg::test_fn! {
    lambda_if_simple, rules(),
    "(if (= 1 1) 7 9)" => "7"
}

egg::test_fn! {
    lambda_compose_many, rules(),
    "(let compose (lam f (lam g (lam x (app (var f)
                                       (app (var g) (var x))))))
     (let add1 (lam y (+ (var y) 1))
     (app (app (var compose) (var add1))
          (app (app (var compose) (var add1))
               (app (app (var compose) (var add1))
                    (app (app (var compose) (var add1))
                         (app (app (var compose) (var add1))
                              (app (app (var compose) (var add1))
                                   (var add1)))))))))"
    =>
    "(lam ?x (+ (var ?x) 7))"
}

egg::test_fn! {
    lambda_function_repeat, rules(),
    runner = Runner::default()
        .with_time_limit(std::time::Duration::from_secs(20))
        .with_node_limit(300_000)
        .with_iter_limit(60),
    "(let compose (lam f (lam g (lam x (app (var f)
                                       (app (var g) (var x))))))
     (let repeat (fix repeat (lam fun (lam n
        (if (= (var n) 0)
            (lam i (var i))
            (app (app (var compose) (var fun))
                 (app (app (var repeat)
                           (var fun))
                      (+ (var n) -1)))))))
     (let add1 (lam y (+ (var y) 1))
     (app (app (var repeat)
               (var add1))
          2))))"
    =>
    "(lam ?x (+ (var ?x) 2))"
}

egg::test_fn! {
    lambda_if, rules(),
    "(let zeroone (lam x
        (if (= (var x) 0)
            0
            1))
        (+ (app (var zeroone) 0)
        (app (var zeroone) 10)))"
    =>
    // "(+ (if false 0 1) (if true 0 1))",
    // "(+ 1 0)",
    "1",
}

egg::test_fn! {
    lambda_fib, rules(),
    runner = Runner::default()
        .with_iter_limit(60)
        .with_node_limit(50_000),
    "(let fib (fix fib (lam n
        (if (= (var n) 0)
            0
        (if (= (var n) 1)
            1
        (+ (app (var fib)
                (+ (var n) -1))
            (app (var fib)
                (+ (var n) -2)))))))
        (app (var fib) 4))"
    => "3"
}<|MERGE_RESOLUTION|>--- conflicted
+++ resolved
@@ -1,9 +1,6 @@
 use egg::{rewrite as rw, *};
-<<<<<<< HEAD
 use fxhash::FxHashSet as HashSet;
-=======
-use std::{cmp::Ordering, collections::HashSet};
->>>>>>> 7ae1d478
+use std::cmp::Ordering;
 
 define_language! {
     enum Lambda {
@@ -269,7 +266,7 @@
     lambda_function_repeat, rules(),
     runner = Runner::default()
         .with_time_limit(std::time::Duration::from_secs(20))
-        .with_node_limit(300_000)
+        .with_node_limit(150_000)
         .with_iter_limit(60),
     "(let compose (lam f (lam g (lam x (app (var f)
                                        (app (var g) (var x))))))
